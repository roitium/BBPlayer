--- conflicted
+++ resolved
@@ -1,16 +1,3 @@
-<<<<<<< HEAD
-import { produce } from 'immer'
-import { err, ok, type Result } from 'neverthrow'
-import TrackPlayer, {
-	RepeatMode,
-	usePlaybackState,
-	useProgress,
-} from 'react-native-track-player'
-import { create } from 'zustand'
-import { createJSONStorage, persist } from 'zustand/middleware'
-=======
-import { PRELOAD_TRACKS } from '@/constants/player'
->>>>>>> dcb7cd32
 import { bilibiliApi } from '@/lib/api/bilibili/bilibili.api'
 import { BilibiliApiError } from '@/lib/api/bilibili/bilibili.errors'
 import type { Track } from '@/types/core/media'
